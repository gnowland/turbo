--- conflicted
+++ resolved
@@ -8,21 +8,13 @@
   \xe2\x80\xa2 Packages in scope: my-app (esc)
   \xe2\x80\xa2 Running error in 1 packages (esc)
   \xe2\x80\xa2 Remote caching disabled (esc)
-<<<<<<< HEAD
-  my-app:okay: cache miss, executing 85062c8a85683717
-=======
-  my-app:okay: cache miss, executing c507a4c2698611e7
->>>>>>> ef9f6b8a
+  my-app:okay: cache miss, executing 3f05f16e342d55dd
   my-app:okay: 
   my-app:okay: > okay
   my-app:okay: > echo 'working'
   my-app:okay: 
   my-app:okay: working
-<<<<<<< HEAD
-  my-app:error: cache miss, executing 0b2f8d5745832513
-=======
-  my-app:error: cache miss, executing cc40fc9084d4599f
->>>>>>> ef9f6b8a
+  my-app:error: cache miss, executing 5c06f6efc33ea0db
   my-app:error: 
   my-app:error: > error
   my-app:error: > exit 2
@@ -47,21 +39,13 @@
   \xe2\x80\xa2 Packages in scope: my-app (esc)
   \xe2\x80\xa2 Running error in 1 packages (esc)
   \xe2\x80\xa2 Remote caching disabled (esc)
-<<<<<<< HEAD
-  my-app:okay: cache hit, replaying output 85062c8a85683717
-=======
-  my-app:okay: cache hit, replaying output c507a4c2698611e7
->>>>>>> ef9f6b8a
+  my-app:okay: cache hit, replaying output 3f05f16e342d55dd
   my-app:okay: 
   my-app:okay: > okay
   my-app:okay: > echo 'working'
   my-app:okay: 
   my-app:okay: working
-<<<<<<< HEAD
-  my-app:error: cache miss, executing 0b2f8d5745832513
-=======
-  my-app:error: cache miss, executing cc40fc9084d4599f
->>>>>>> ef9f6b8a
+  my-app:error: cache miss, executing 5c06f6efc33ea0db
   my-app:error: 
   my-app:error: > error
   my-app:error: > exit 2
@@ -86,21 +70,13 @@
   \xe2\x80\xa2 Packages in scope: my-app (esc)
   \xe2\x80\xa2 Running okay2 in 1 packages (esc)
   \xe2\x80\xa2 Remote caching disabled (esc)
-<<<<<<< HEAD
-  my-app:okay: cache hit, replaying output 85062c8a85683717
-=======
-  my-app:okay: cache hit, replaying output c507a4c2698611e7
->>>>>>> ef9f6b8a
+  my-app:okay: cache hit, replaying output 3f05f16e342d55dd
   my-app:okay: 
   my-app:okay: > okay
   my-app:okay: > echo 'working'
   my-app:okay: 
   my-app:okay: working
-<<<<<<< HEAD
-  my-app:error: cache miss, executing 0b2f8d5745832513
-=======
-  my-app:error: cache miss, executing cc40fc9084d4599f
->>>>>>> ef9f6b8a
+  my-app:error: cache miss, executing 5c06f6efc33ea0db
   my-app:error: 
   my-app:error: > error
   my-app:error: > exit 2
@@ -110,11 +86,7 @@
   my-app:error: npm ERR!   in workspace: my-app 
   my-app:error: npm ERR!   at location: .*apps/my-app  (re)
   my-app:error: command finished with error, but continuing...
-<<<<<<< HEAD
-  my-app:okay2: cache miss, executing 1de2de46b394a6d9
-=======
-  my-app:okay2: cache miss, executing 10b949bf250f3a26
->>>>>>> ef9f6b8a
+  my-app:okay2: cache miss, executing 76bf01dcf9637130
   my-app:okay2: 
   my-app:okay2: > okay2
   my-app:okay2: > echo 'working'
